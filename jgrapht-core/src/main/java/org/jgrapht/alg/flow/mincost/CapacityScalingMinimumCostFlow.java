/*
 * (C) Copyright 2018-2021, by Timofey Chudakov and Contributors.
 *
 * JGraphT : a free Java graph-theory library
 *
 * See the CONTRIBUTORS.md file distributed with this work for additional
 * information regarding copyright ownership.
 *
 * This program and the accompanying materials are made available under the
 * terms of the Eclipse Public License 2.0 which is available at
 * http://www.eclipse.org/legal/epl-2.0, or the
 * GNU Lesser General Public License v2.1 or later
 * which is available at
 * http://www.gnu.org/licenses/old-licenses/lgpl-2.1-standalone.html.
 *
 * SPDX-License-Identifier: EPL-2.0 OR LGPL-2.1-or-later
 */
package org.jgrapht.alg.flow.mincost;

import org.jgrapht.*;
import org.jgrapht.alg.interfaces.*;
import org.jgrapht.alg.util.*;
import org.jgrapht.util.*;
import org.jheaps.*;
import org.jheaps.tree.*;

import java.util.*;

/**
 * This class computes a solution to a
 * <a href="https://en.wikipedia.org/wiki/Minimum-cost_flow_problem"> minimum cost flow problem</a>
 * using the successive shortest path algorithm with capacity scaling. More precisely, this class
 * computes a <i>b-flow</i> of minimum cost, i.e. for each node $v$ in the network the sum of all
 * outgoing flows minus the sum of all incoming flows should be equal to the node supply $b_v$
 * <p>
 * The minimum cost flow problem is defined as follows: \[ \begin{align} \mbox{minimize}~&amp;
 * \sum_{e\in \delta^+(s)}c_e\cdot f_e &amp;\\ \mbox{s.t. }&amp;\sum_{e\in \delta^-(i)} f_e -
 * \sum_{e\in \delta^+(i)} f_e = b_e &amp; \forall i\in V\\ &amp;l_e\leq f_e \leq u_e &amp; \forall
 * e\in E \end{align} \] Here $\delta^+(i)$ and $\delta^-(i)$ denote the outgoing and incoming edges
 * of vertex $i$ respectively. The parameters $c_{e}$ define a cost for each unit of flow on the arc
 * $e$, $l_{e}$ define minimum arc flow and $u_{e}$ define maximum arc flow. If $u_{e}$ is equal to
 * {@link CapacityScalingMinimumCostFlow#CAP_INF}, then arbitrary large flow can be sent across the
 * arc $e$. Parameters $b_{e}$ define the nodes demands: positive demand means that a node is a
 * supply node, 0 demand means that it is a transhipment node, negative demand means that it is a
 * demand node. Parameters $b_{e}$, $l_{e}$ and $u_{e}$ can be specified via
 * {@link MinimumCostFlowProblem}, graph edge weights are considered to be parameters $c_{e}$, which
 * can be negative.
 * <p>
 * This algorithm supports two modes: with and without scaling. An integral scaling factor can be
 * specified during construction time. If the specified scaling factor is less than 2, then the
 * algorithm solves the specified problem using regular successive shortest path. The default
 * scaling factor is {@link CapacityScalingMinimumCostFlow#DEFAULT_SCALING_FACTOR}.
 * <p>
 * Essentially, the capacity scaling technique is breaking down the solution of the problem into
 * $O(\log U)$ phases $\left[\Delta_i, \Delta_{i +1}\right],\ \Delta_i = 2^{i}, i = 0, 1, \dots,
 * \log_a(U) - 1$. At each phase the algorithm carries at least $\delta_i$ units of flow. This
 * technique ensures weakly polynomial time bound on the running time complexity of the algorithm.
 * Smaller scaling factors guarantee smaller constant in the asymptotic time bound. The best choice
 * of scaling factor is between $2$ and $16$, which depends on the characteristics of the flow
 * network. Choosing $100$ as a scaling factor is almost equivalent to using the algorithm without
 * scaling. In the case the algorithm is used without scaling, it has pseudo-polynomial time
 * complexity $\mathcal{O}(nU(m + n)\log n)$.
 * <p>
 * Currently the algorithm doesn't support undirected flow networks. The algorithm also imposes two
 * constraints on the directed flow networks, namely, is doesn't support infinite capacity arcs with
 * negative cost and self-loops. Note, that in the case the network contains an infinite capacity
 * arc with negative cost, the cost of a flow on the network can be bounded from below by some
 * constant, i.e. a feasible finite weight solution can exist.
 * <p>
 * An arc with capacity greater that or equal to {@link CapacityScalingMinimumCostFlow#CAP_INF} is
 * considered to be an infinite capacity arc. The algorithm also uses
 * {@link CapacityScalingMinimumCostFlow#COST_INF} during the computation, therefore, the magnitude
 * of the cost of any arc can't exceed this values.
 * <p>
 * In the capacity scaling mode, the algorithm performs $\mathcal{O}(log_a U)$ $\Delta$-scaling
 * phases, where $U$ is the largest magnitude of any supply/demand or finite arc capacity, and $a$
 * is a scaling factor, which is considered to be constant. During each $\Delta$-scaling phase the
 * algorithm first ensures that all arc with capacity with capacity greater than or equal to
 * $\Delta$ satisfy optimality condition, i.e. its reduced cost must be non-negative (saturated arcs
 * don't belong to the residual network). After saturating all arcs in the $\Delta$-residual network
 * with negative reduced cost the sum of the excesses is bounded by $2\Delta(m + n)$. Since the
 * algorithm ensures that each augmentation carries at least $\Delta$ units of flow, at most
 * $\mathcal{O}(m)$ flow augmentations are performed during each scaling phase. Therefore, the
 * overall running time of the algorithm with capacity scaling is $\mathcal{O}(m\log_a U(m + n)\log
 * n)$, which is a weakly polynomial time bound.
 * <p>
 * If the algorithm is used without scaling, each flow augmentation carries at least
 * $\mathcal{O}(1)$ flow units, therefore the overall time complexity if $\mathcal{O}(nU(m + n)\log
 * n)$, which is a pseudo-polynomial time bound.
 * <p>
 * For more information about the capacity scaling algorithm see: <i>K. Ahuja, Ravindra &amp; L.
 * Magnanti, Thomas &amp; Orlin, James. (1993). Network Flows.</i> This implementation is based on
 * the algorithm description presented in this book.
 *
 * @param <V> graph vertex type
 * @param <E> graph edge type
 * @author Timofey Chudakov
 * @see MinimumCostFlowProblem
 * @see MinimumCostFlowAlgorithm
 */
public class CapacityScalingMinimumCostFlow<V, E>
    implements
    MinimumCostFlowAlgorithm<V, E>
{

    /**
     * A capacity which is considered to be infinite. Every arc, which has upper capacity greater
     * that or equal to this value is considered to be an infinite capacity arc.
     */
    public static final int CAP_INF = 1000 * 1000 * 1000;
    /**
     * A cost which is considered to be infinite. This value is used internally for flow network
     * transformation. That is why arcs with cost magnitude greater than or equal to this value are
     * not allowed.
     */
    public static final double COST_INF = 1e9;
    /**
     * Default scaling factor
     */
    public static final int DEFAULT_SCALING_FACTOR = 8;
    /**
     * Debug variable
     */
    private static final boolean DEBUG = false;
    /**
     * Scaling factor of this algorithm
     */
    private final int scalingFactor;
    /**
     * Number of vertices in the network
     */
    private int n;
    /**
     * Number of edges in the network
     */
    private int m;
    /**
     * Variable that is used to determine whether a vertex has been labeled temporarily or
     * permanently during Dijkstra's algorithm
     */
    private int counter = 1;
    /**
     * Specified minimum cost flow problem
     */
    private MinimumCostFlowProblem<V, E> problem;
    /**
     * Computed minimum cost flow
     */
    private MinimumCostFlow<E> minimumCostFlow;
    /**
     * Array of internal nodes used by the algorithm. Node: these nodes are stored in the same order
     * as vertices of the specified flow network. This allows to determine quickly their
     * counterparts in the network.
     */
    private Node[] nodes;
    /**
     * Array of internal arcs. Note: these arcs are stored in the same order as edges of the
     * specified flow network. This allows to determine quickly their counterparts in the network.
     */
    private Arc[] arcs;
    /**
     * List of vertices of the flow network.
     */
    private List<V> graphVertices;
    /**
     * List of edges of the flow network.
     */
    private List<E> graphEdges;

    /**
     * Constructs a new instance of the algorithm which uses default scaling factor.
     */
    public CapacityScalingMinimumCostFlow()
    {
        this(DEFAULT_SCALING_FACTOR);
    }

    /**
     * Constructs a new instance of the algorithm with custom {@code scalingFactor}. If the
     * {@code scalingFactor} is less than 2, the algorithm doesn't use scaling.
     *
     * @param scalingFactor custom scaling factor
     */
    public CapacityScalingMinimumCostFlow(int scalingFactor)
    {
        this.scalingFactor = scalingFactor;
        Node.nextID = 0; // for debug
    }

    /**
     * Returns mapping from edge to flow value through this particular edge
     *
     * @return maximum flow mapping, or null if a MinimumCostFlowProblem has not yet been solved.
     */
    @Override
    public Map<E, Double> getFlowMap()
    {
        return minimumCostFlow == null ? null : this.minimumCostFlow.getFlowMap();
    }

    /**
     * {@inheritDoc}
     */
    @Override
    public V getFlowDirection(E edge)
    {
        return problem.getGraph().getEdgeTarget(edge);
    }

    /**
     * {@inheritDoc}
     */
    @Override
    public MinimumCostFlow<E> getMinimumCostFlow(
        final MinimumCostFlowProblem<V, E> minimumCostFlowProblem)
    {
        this.problem = Objects.requireNonNull(minimumCostFlowProblem);
        if (problem.getGraph().getType().isUndirected()) {
            throw new IllegalArgumentException(
                "The algorithm doesn't support undirected flow networks");
        }
        n = problem.getGraph().vertexSet().size();
        m = problem.getGraph().edgeSet().size();
        calculateMinimumCostFlow();

        return minimumCostFlow;
    }

    /**
     * Returns solution to the dual linear program formulated on the network. Serves as a
     * certificate of optimality.
     * <p>
     * It is represented as a mapping from graph nodes to their potentials (dual variables). Reduced
     * cost of a arc $(a, b)$ is defined as $cost((a, b)) + potential(b) - potential(b)$. According
     * to the reduced cost optimality conditions, a feasible solution to the minimum cost flow
     * problem is optimal if and only if reduced cost of every non-saturated arc is greater than or
     * equal to $0$.
     *
     * @return solution to the dual linear program formulated on the network, or null if a
     *         MinimumCostFlowProblem has not yet been solved.
     */
    public Map<V, Double> getDualSolution()
    {

        if (minimumCostFlow == null)
            return null;

        Map<V, Double> dualVariables = new HashMap<>();
        for (int i = 0; i < n; i++) {
            dualVariables.put(graphVertices.get(i), nodes[i].potential);
        }
        return dualVariables;
    }

    /**
     * Calculated a solution to the specified minimum cost flow problem. If the scaling factor is
     * greater than 1, performs scaling phases, otherwise uses simple capacity scaling algorithm.
     */
    private void calculateMinimumCostFlow()
    {
        init();
        if (scalingFactor > 1) {
            // run with scaling
            int u = getU();
            int delta = scalingFactor;
            while (u >= delta) {
                delta *= scalingFactor;
            }
            delta /= scalingFactor;
            while (delta >= 1) {
                Pair<List<Node>, Set<Node>> pair = scale(delta);
                pushAllFlow(pair.getFirst(), pair.getSecond(), delta);
                delta /= scalingFactor;
            }
        } else {
            // run without scaling
            Pair<List<Node>, Set<Node>> pair = scale(1);
            pushAllFlow(pair.getFirst(), pair.getSecond(), 1);
        }
        minimumCostFlow = finish();
    }

    /**
     * Converts the flow network in the form convenient for the algorithm. Validated the arc
     * capacities and costs.
     * <p>
     * Also, adds a dummy node to the network and arcs from every node to this dummy node, and from
     * this dummy node to every other node. These added arcs have infinite capacities
     * {@link CapacityScalingMinimumCostFlow#CAP_INF} and infinite costs
     * {@link CapacityScalingMinimumCostFlow#COST_INF}. This ensures, that every search for an
     * augmenting path to send at least $\Delta$ units of flow succeeds.
     * <p>
     * If the flow network has a feasible solution, at the end there will be no flow on the added
     * arcs. Otherwise, the specified problem has no feasible solution.
     */
    private void init()
    {
        int supplySum = 0;

        // initialize data structures
        nodes = new Node[n + 1];
        nodes[n] = new Node(0); // dummy node
        arcs = new Arc[m];
        graphEdges = new ArrayList<>(m);
        graphVertices = new ArrayList<>(n);

        Map<V, Node> nodeMap = CollectionUtil.newHashMapWithExpectedSize(n);
        Graph<V, E> graph = problem.getGraph();

        // convert vertices into internal nodes
        int i = 0;
        for (V vertex : graph.vertexSet()) {
            graphVertices.add(vertex);
            int supply = problem.getNodeSupply().apply(vertex);
            supplySum += supply;
            nodes[i] = new Node(supply);
            nodeMap.put(vertex, nodes[i]);
            // reduction
            nodes[i].addArcTo(nodes[n], CAP_INF, COST_INF);
            nodes[n].addArcTo(nodes[i], CAP_INF, COST_INF);
            ++i;
        }
        if (Math.abs(supplySum) > 0) {
            throw new IllegalArgumentException("Total node supply isn't equal to 0");
        }
        i = 0;
        // convert edges into their internal counterparts
        for (E edge : graph.edgeSet()) {
            graphEdges.add(edge);
            CapacityScalingMinimumCostFlow.Node opposite = opposite(nodeMap, graph, i, edge);
			Node node = nodeMap.get(graph.getEdgeSource(edge));
            int upperCap = problem.getArcCapacityUpperBounds().apply(edge);
            int lowerCap = problem.getArcCapacityLowerBounds().apply(edge);
            double cost = graph.getEdgeWeight(edge);

            if (upperCap < 0) {
                throw new IllegalArgumentException("Negative edge capacities are not allowed");
            } else if (lowerCap > upperCap) {
                throw new IllegalArgumentException(
                    "Lower edge capacity must not exceed upper edge capacity");
            } else if (lowerCap >= CAP_INF) {
                throw new IllegalArgumentException(
                    "The problem is unbounded due to the infinite lower capacity");
            } else if (upperCap >= CAP_INF && cost < 0) {
                throw new IllegalArgumentException(
                    "The algorithm doesn't support infinite capacity arcs with negative cost");
            } else if (Math.abs(cost) >= COST_INF) {
                throw new IllegalArgumentException(
                    "Specified flow network contains an edge of infinite cost");
            } else if (node == opposite) {
                throw new IllegalArgumentException("Self-loops aren't allowed");
            }
            if (DEBUG) {
                System.out.println(arcs[i]);
            }
            ++i;
        }
        if (DEBUG) {
            System.out.println("Printing mapping");
            for (Map.Entry<V, Node> entry : nodeMap.entrySet()) {
                System.out.println(entry + " -> " + entry);
            }
        }
    }

	private <E> CapacityScalingMinimumCostFlow.Node opposite(Map<V, CapacityScalingMinimumCostFlow.Node> nodeMap,
			Graph<V, E> graph, int i, E edge) {
		Node node = nodeMap.get(graph.getEdgeSource(edge));
		Node opposite = nodeMap.get(graph.getEdgeTarget(edge));
<<<<<<< HEAD
		int upperCap = problem.getArcCapacityUpperBounds().apply((E)edge);
		int lowerCap = problem.getArcCapacityLowerBounds().apply((E)edge);
=======
		int upperCap = 0; //problem.getArcCapacityUpperBounds().apply(edge);
		int lowerCap = 0; //problem.getArcCapacityLowerBounds().apply(edge);
>>>>>>> 5dfdb9ad
		double cost = graph.getEdgeWeight(edge);
		node(i, node, opposite, upperCap, lowerCap, cost);
		return opposite;
	}

	private void node(int i, CapacityScalingMinimumCostFlow.Node node, CapacityScalingMinimumCostFlow.Node opposite,
			int upperCap, int lowerCap, double cost) {
		node.excess -= lowerCap;
		opposite.excess += lowerCap;
		if (cost < 0) {
			node.excess -= upperCap - lowerCap;
			opposite.excess += upperCap - lowerCap;
			Node t = node;
			node = opposite;
			opposite = t;
			cost *= -1;
		}
		arcs[i] = node.addArcTo(opposite, upperCap - lowerCap, cost);
	}

    /**
     * Returns the largest magnitude of any supply/demand or finite arc capacity.
     *
     * @return the largest magnitude of any supply/demand or finite arc capacity.
     */
    private int getU()
    {
        int result = 0;
        for (Node node : nodes) {
            result = Math.max(result, Math.abs(node.excess));
        }
        for (Arc arc : arcs) {
            if (!arc.isInfiniteCapacityArc()) {
                result = Math.max(result, arc.residualCapacity);
            }
        }
        return result;
    }

    /**
     * Performs a scaling phase by saturating all negative reduced cost arcs with residual capacity
     * greater than or equal to the {@code delta}, so that they don't belong to the
     * $\Delta$-residual network and, hence, don't violate optimality conditions. After that this
     * method computes and returns nodes with positive excess greater than or equal to the
     * {@code delta} and nodes with negative excesses that are less than or equal to {@code delta}
     *
     * @param delta current value of $\Delta$
     * @return the nodes with excesses no less than {@code delta} and no greater than {@code -delta}
     */
    private Pair<List<Node>, Set<Node>> scale(int delta)
    {
        if (DEBUG) {
            System.out.println(String.format("Current delta = %d", delta));
        }

        // saturate all non-saturated arcs with negative edge costs in the delta-residual network
        for (Node node : nodes) {
            Arc nextArc = node.firstNonSaturated;
            for (Arc arc = nextArc; arc != null; arc = nextArc) {
                nextArc = nextArc.next;
                int residualCapacity = arc.residualCapacity;
                if (arc.residualCapacity >= delta && arc.getReducedCost() < 0) {
                    if (DEBUG) {
                        System.out.println("Saturating arc " + arc);
                    }
                    arc.sendFlow(residualCapacity);
                    arc.head.excess += residualCapacity;
                    arc.revArc.head.excess -= residualCapacity;
                }
            }
        }

        // finding all nodes with excess magnitude no less than delta
        List<Node> positiveExcessNodes = new ArrayList<>();
        Set<Node> negativeExcessNodes = new HashSet<>();
        for (Node node : nodes) {
            if (node.excess >= delta) {
                positiveExcessNodes.add(node);
            } else if (node.excess <= -delta) {
                negativeExcessNodes.add(node);
            }
        }
        return new Pair<>(positiveExcessNodes, negativeExcessNodes);
    }

    /**
     * For every node in the {@code positiveExcessNodes} pushes all flow away from it until its
     * excess is less than {@code delta}. This is always possible due to the performed flow network
     * reduction during the initialization phase.
     *
     * @param positiveExcessNodes nodes from the network with positive excesses no less than
     *        {@code delta}
     * @param negativeExcessNodes nodes from the network with negative excesses no greater than
     *        {@code delta}
     * @param delta the current value of $\Delta$
     */
    private void pushAllFlow(
        List<Node> positiveExcessNodes, Set<Node> negativeExcessNodes, int delta)
    {
        for (Node node : positiveExcessNodes) {
            while (node.excess >= delta) {
                if (negativeExcessNodes.isEmpty()) {
                    return;
                }
                pushDijkstra(node, negativeExcessNodes, delta);
            }
        }
    }

    /**
     * Runs the Dijkstra's algorithm in the residual network using {@link Arc#getReducedCost()} as
     * arc distances.
     * <p>
     * After reaching a node with excess no greater than {@code -delta}, augments it. Since the
     * search is performed in the $\Delta$-residual network, the augmentation carries at least
     * {@code delta} units of flow. The search always succeeds due to the flow network reduction
     * performed during the initialization phase.
     * <p>
     * Updates the potentials of the nodes so that they:
     * <ul>
     * <li>Satisfy optimality conditions in the $\Delta$-residual network</li>
     * <li>The reduced cost of the augmented path is equal to $0$</li>
     * </ul>
     * <p>
     * Let us denote some <em>permanently</em> labeled vertex as $u$, and the first
     * <em>permanently</em> labeled vertex with negative excess as $v$. Let $dist(x)$ be the
     * distance function in the residual network. Then we use the following formula to update the
     * node potentials: $v.potential = v.potential + dist(v) - dist(u)$. The potentials of the
     * temporarily labeled and unvisited vertices stay unchanged.
     *
     * @param start the start node for Dijkstra's algorithm
     * @param negativeExcessNodes nodes from the network with negative excesses no greater than
     *        {@code delta}
     * @param delta the current value of $\Delta$
     */
    private void pushDijkstra(Node start, Set<Node> negativeExcessNodes, int delta)
    {
        int temporarilyLabeledType = counter++;
        int permanentlyLabeledType = counter++;
        AddressableHeap.Handle<Double, Node> currentFibNode;
        AddressableHeap<Double, Node> heap = new PairingHeap<>();
        List<Node> permanentlyLabeled = new LinkedList<>();
        start.parentArc = null;
        start.handle = heap.insert(0d, start);

        while (!heap.isEmpty()) {
            currentFibNode = heap.deleteMin();
            double distance = currentFibNode.getKey();
            Node currentNode = currentFibNode.getValue();
            if (negativeExcessNodes.contains(currentNode)) {
                // the path to push at least delta units of flow is found
                augmentPath(start, currentNode);
                if (currentNode.excess > -delta) {
                    negativeExcessNodes.remove(currentNode);
                }
                // updating potentials
                for (Node node : permanentlyLabeled) {
                    node.potential += distance;
                }
                if (DEBUG) {
                    System.out.println(String.format("Distance = %.1f", distance));
                    for (Node node : nodes) {
                        System.out
                            .println(
                                String
                                    .format("Id = %d, potential = %.1f", node.id, node.potential));
                    }
                }
                return;
            }
            currentNode.labelType = permanentlyLabeledType; // currentNode becomes permanently labeled
            permanentlyLabeled.add(currentNode);
            for (Arc currentArc = currentNode.firstNonSaturated; currentArc != null;
                currentArc = currentArc.next)
            {
                // looking only for arcs with residual capacity greater than delta
                if (currentArc.residualCapacity < delta) {
                    continue;
                }
                Node opposite = currentArc.head;
                if (opposite.labelType != permanentlyLabeledType) {
                    if (opposite.labelType == temporarilyLabeledType) {
                        // opposite has been labeled already
                        if (distance + currentArc.getReducedCost() < opposite.handle.getKey()) {
                            opposite.handle.decreaseKey(distance + currentArc.getReducedCost());
                            opposite.parentArc = currentArc;
                        }
                    } else {
                        // opposite is encountered for the first time
                        opposite.labelType = temporarilyLabeledType;
                        opposite.handle =
                            heap.insert(distance + currentArc.getReducedCost(), opposite);
                        opposite.parentArc = currentArc;
                    }
                }
            }
            currentNode.potential -= distance; // allows not to store the distances of the nodes
        }
    }

    /**
     * Augments the path from {@code start} to the {@code end} sending as much flow as possible.
     * Uses {@link Node#parentArc} computed by the Dijkstra's algorithm. Updates the excesses of the
     * {@code start} and the {@code end} nodes.
     *
     * @param start the start of the augmenting path
     * @param end the end of the augmenting path
     */
    private void augmentPath(Node start, Node end)
    {
        // compute delta to augment
        int valueToAugment = Math.min(start.excess, -end.excess);
        for (Arc arc = end.parentArc; arc != null; arc = arc.revArc.head.parentArc) {
            valueToAugment = Math.min(valueToAugment, arc.residualCapacity);
        }
        if (DEBUG) {
            ArrayList<Node> stack = new ArrayList<>();
            for (Arc arc = end.parentArc; arc != null; arc = arc.revArc.head.parentArc) {
                stack.add(arc.head);
            }
            stack.add(start);
            System.out.println("Printing augmenting path");
            for (int i = stack.size() - 1; i > 0; i--) {
                System.out.print(stack.get(i).id + " -> ");
            }
            System.out.println(stack.get(0).id + ", delta = " + valueToAugment);
        }
        // augmenting the flow
        end.excess += valueToAugment;
        for (Arc arc = end.parentArc; arc != null; arc = arc.revArc.head.parentArc) {
            arc.sendFlow(valueToAugment);
        }
        start.excess -= valueToAugment;
    }

    /**
     * Finishes the computation by checking the flow feasibility, computing arc flows, and creating
     * an instance of {@link MinimumCostFlow}. The resulting flow mapping contains all edges of the
     * specified minimum cost flow problem.
     *
     * @return the solution to the minimum cost flow problem
     */
    private MinimumCostFlow<E> finish()
    {
        Map<E, Double> flowMap = CollectionUtil.newHashMapWithExpectedSize(m);
        double totalCost = 0;
        // check feasibility
        for (Arc arc = nodes[n].firstNonSaturated; arc != null; arc = arc.next) {
            if (arc.revArc.residualCapacity > 0) {
                throw new IllegalArgumentException(
                    "Specified flow network problem has no feasible solution");
            }
        }
        // create the solution object
        for (int i = 0; i < m; i++) {
            E graphEdge = graphEdges.get(i);
            Arc arc = arcs[i];
            double flowOnArc = arc.revArc.residualCapacity; // this value equals to the flow on the
                                                            // initial arc
            if (problem.getGraph().getEdgeWeight(graphEdge) < 0) {
                // the initial arc goes in the opposite direction
                flowOnArc = problem.getArcCapacityUpperBounds().apply(graphEdge)
                    - problem.getArcCapacityLowerBounds().apply(graphEdge) - flowOnArc;
            }
            flowOnArc += problem.getArcCapacityLowerBounds().apply(graphEdge);
            flowMap.put(graphEdge, flowOnArc);
            totalCost += flowOnArc * problem.getGraph().getEdgeWeight(graphEdge);
        }
        return new MinimumCostFlowImpl<>(totalCost, flowMap);
    }

    /**
     * Tests the optimality conditions after a flow of minimum cost has been computed.
     * <p>
     * More precisely, tests, whether the reduced cost of every non-saturated arc in the residual
     * network is non-negative. This validation is performed with precision of {@code eps}. If the
     * solution doesn't meet this condition, returns, false.
     * <p>
     * In general, this method should always return true unless the algorithm implementation has a
     * bug.
     *
     * @param eps the precision to use
     * @return true, if the computed solution is optimal, false otherwise.
     */
    public boolean testOptimality(double eps)
    {
        if (minimumCostFlow == null)
            throw new RuntimeException(
                "Cannot return a dual solution before getMinimumCostFlow(MinimumCostFlowProblem minimumCostFlowProblem) is invoked!");

        for (Node node : nodes) {
            for (Arc arc = node.firstNonSaturated; arc != null; arc = arc.next) {
                if (arc.getReducedCost() < -eps) {
                    return false;
                }
            }
        }
        return true;
    }

    /**
     * Supporting data structure for the {@link CapacityScalingMinimumCostFlow}.
     * <p>
     * Is used as an internal representation of the vertices of the flow network. Contains all
     * information needed during the computation.
     *
     * @author Timofey Chudakov
     * @since July 2018
     */
    private static class Node
    {
        /**
         * Variable for debug purposes
         */
        private static int nextID = 0;
        /**
         * Reference to the {@link FibonacciHeapNode} this node is contained in
         */
        AddressableHeap.Handle<Double, Node> handle;
        /**
         * An arc on the augmenting path which head is this node.
         */
        Arc parentArc;
        /**
         * The label of this node. Is used to distinguish temporarily and permanently labeled nodes
         * during the Dijkstra's algorithm
         */
        int labelType;
        /**
         * The excess of this node. If this value is positive, then this is a source node. If this
         * value is 0, then this is a transhipment node. If this value if negative, this is a sink
         * node.
         */
        int excess;
        /**
         * The dual variable of this node. This is used to search for an augmenting path in the
         * residual network using the reduced costs of the arcs as arc lengths.
         */
        double potential;
        /**
         * Reference of the first <em>outgoing</em> saturated arc (with zero residual capacity)
         * incident to this node
         */
        Arc firstSaturated;
        /**
         * Reference of the first <em>outgoing</em> non-saturated arc (with positive residual
         * capacity) incident to this node.
         */
        Arc firstNonSaturated;
        /**
         * Variable for debug purposes
         */
        private int id = nextID++;

        /**
         * Constructs a new node with {@code excess}
         *
         * @param excess the excess of this node
         */
        public Node(int excess)
        {
            this.excess = excess;
        }

        /**
         * Adds a new arc with {@code capacity}, {@code cost} to the {@code opposite}. This method
         * also creates a reverse arc with zero capacity and {@code -cost}.
         *
         * @param opposite the head of the resulting arc.
         * @param capacity the capacity of the resulting arc.
         * @param cost the cost of the resulting arc
         * @return the resulting arc to the {@code opposite} node
         */
        Arc addArcTo(Node opposite, int capacity, double cost)
        {
            Arc forwardArc = new Arc(opposite, capacity, cost);
            if (capacity > 0) {
                // forward arc becomes the first arc in the linked list of non-saturated arcs
                if (firstNonSaturated != null) {
                    firstNonSaturated.prev = forwardArc;
                }
                forwardArc.next = firstNonSaturated;
                firstNonSaturated = forwardArc;
            } else {
                // forward arc becomes the first arc in the linked list of saturated arcs
                if (firstSaturated != null) {
                    firstSaturated.prev = forwardArc;
                }
                forwardArc.next = firstSaturated;
                firstSaturated = forwardArc;
            }
            Arc reverseArc = new Arc(this, 0, -cost);
            if (opposite.firstSaturated != null) {
                opposite.firstSaturated.prev = reverseArc;
            }
            reverseArc.next = opposite.firstSaturated;
            opposite.firstSaturated = reverseArc;

            forwardArc.revArc = reverseArc;
            reverseArc.revArc = forwardArc;

            return forwardArc;
        }

        /**
         * {@inheritDoc}
         */
        @Override
        public String toString()
        {
            return String.format("Id = %d, excess = %d, potential = %.1f", id, excess, potential);
        }
    }

    /**
     * Supporting data structure for the {@link CapacityScalingMinimumCostFlow}.
     * <p>
     * Represents a directed edge (arc) in the residual flow network. Contains all information
     * needed during the computation.
     *
     * @author Timofey Chudakov
     * @since July 2018
     */
    private static class Arc
    {
        /**
         * The head (target) of this arc.
         */
        final Node head;
        /**
         * The cost of sending one unit of flow across this arc. This value is positive for initial
         * network arcs, negative - for the reverse residual arcs, and equals to the
         * {@link CapacityScalingMinimumCostFlow#COST_INF} for the arcs used for the reduction.
         */
        final double cost;
        /**
         * The reverse counterpart of this arc.
         */
        Arc revArc;
        /**
         * The previous arc. This variable is used to maintain the presence of this arc in the
         * linked list of arc which are either saturated or not.
         */
        Arc prev;
        /**
         * The next arc. This variable is used to maintain the presence of this arc in the linked
         * list of arc which are either saturated or not.
         */
        Arc next;
        /**
         * The residual capacity of this arc. For forward arcs $(i, j)$ it equals $c_{i, j} - x_{i,
         * j}$ where $x_{i, j}$ is the flow on this arc. For reverse arcs it equals $x_{i,j}$.
         */
        int residualCapacity;

        /**
         * Creates a new arc
         *
         * @param head the head (target) of this arc
         * @param residualCapacity its residual capacity
         * @param cost its cost
         */
        Arc(Node head, int residualCapacity, double cost)
        {
            this.head = head;
            this.cost = cost;
            this.residualCapacity = residualCapacity;
        }

        /**
         * Returns reduced cost of this arc.
         *
         * @return reduced cost of this arc.
         */
        double getReducedCost()
        {
            return cost + head.potential - revArc.head.potential;
        }

        /**
         * Sends {@code value units of flow across this arc}.
         *
         * @param value how many units of flow to send
         */
        void sendFlow(int value)
        {
            decreaseResidualCapacity(value);
            revArc.increaseResidualCapacity(value);
        }

        /**
         * Decreases residual capacity of this arc by {@code value} units of flow. Moves this arc
         * from list of non-saturated arc to the list of saturated arcs if necessary.
         *
         * @param value the value to subtract from the residual capacity of this arc
         */
        private void decreaseResidualCapacity(int value)
        {
            if (residualCapacity >= CAP_INF) {
                return;
            }
            residualCapacity -= value;
            if (residualCapacity == 0) {
                // need to move this arc from list of non-saturated arcs to list of saturated arcs
                Node tail = revArc.head;
                if (next != null) {
                    next.prev = prev;
                }
                if (prev != null) {
                    prev.next = next;
                } else {
                    tail.firstNonSaturated = next;
                }
                next = tail.firstSaturated;
                if (tail.firstSaturated != null) {
                    tail.firstSaturated.prev = this;
                }
                tail.firstSaturated = this;
                prev = null;
            }
        }

        /**
         * Increases residual capacity of this arc by {@code value} units of flow. Moves this arc
         * from list of saturated arc to the list of non-saturated arcs if necessary.
         *
         * @param value the value to add to the residual capacity of this arc
         */
        private void increaseResidualCapacity(int value)
        {
            if (residualCapacity >= CAP_INF) {
                return;
            }
            if (residualCapacity == 0) {
                // need to move this arc from list of saturated arcs to list of non-saturated arcs
                Node tail = revArc.head;
                if (next != null) {
                    next.prev = prev;
                }
                if (prev != null) {
                    prev.next = next;
                } else {
                    tail.firstSaturated = next;
                }
                next = tail.firstNonSaturated;
                if (tail.firstNonSaturated != null) {
                    tail.firstNonSaturated.prev = this;
                }
                tail.firstNonSaturated = this;
                prev = null;
            }
            residualCapacity += value;
        }

        /**
         * Returns true if the arc has infinite capacity, false otherwise.
         *
         * @return true if the arc has infinite capacity, false otherwise.
         */
        public boolean isInfiniteCapacityArc()
        {
            return residualCapacity >= CAP_INF;
        }

        /**
         * {@inheritDoc}
         */
        @Override
        public String toString()
        {
            return String
                .format(
                    "(%d, %d), residual capacity = %s, reduced cost = %.1f, cost = %.1f",
                    revArc.head.id, head.id,
                    residualCapacity >= CAP_INF ? "INF" : String.valueOf(residualCapacity),
                    getReducedCost(), cost);
        }
    }
}<|MERGE_RESOLUTION|>--- conflicted
+++ resolved
@@ -367,13 +367,8 @@
 			Graph<V, E> graph, int i, E edge) {
 		Node node = nodeMap.get(graph.getEdgeSource(edge));
 		Node opposite = nodeMap.get(graph.getEdgeTarget(edge));
-<<<<<<< HEAD
-		int upperCap = problem.getArcCapacityUpperBounds().apply((E)edge);
-		int lowerCap = problem.getArcCapacityLowerBounds().apply((E)edge);
-=======
 		int upperCap = 0; //problem.getArcCapacityUpperBounds().apply(edge);
 		int lowerCap = 0; //problem.getArcCapacityLowerBounds().apply(edge);
->>>>>>> 5dfdb9ad
 		double cost = graph.getEdgeWeight(edge);
 		node(i, node, opposite, upperCap, lowerCap, cost);
 		return opposite;
